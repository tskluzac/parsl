--- conflicted
+++ resolved
@@ -57,13 +57,8 @@
         pass
 
     @abstractmethod
-<<<<<<< HEAD
-    def execute_no_wait(self, cmd, walltime, envs={}, *args, **kwargs):
+    def execute_no_wait(self, cmd, walltime, envs={}) -> Any:
         ''' Optional. This is infrequently used.
-=======
-    def execute_no_wait(self, cmd, walltime, envs={}) -> Any:
-        ''' Optional. THis is infrequently used.
->>>>>>> 30e0540b
 
         Args:
             - cmd (string): Command string to execute over the channel
