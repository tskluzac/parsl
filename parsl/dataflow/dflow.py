--- conflicted
+++ resolved
@@ -743,11 +743,7 @@
                                                                                [fu.tid for fu in depends]))
 
         self.tasks[task_id]['task_launch_lock'] = threading.Lock()
-<<<<<<< HEAD
-        app_fu = AppFuture(tid=task_id,
-=======
-        app_fu = AppFuture(None, self.tasks[task_id], tid=task_id,
->>>>>>> cb09eb16
+        app_fu = AppFuture(self.tasks[task_id], tid=task_id,
                            stdout=task_stdout,
                            stderr=task_stderr)
 
