FAQ
---

How can I debug a Parsl script?
^^^^^^^^^^^^^^^^^^^^^^^^^^^^^^^

Parsl interfaces with the Python logger. To enable logging of parsl's
progress to stdout, turn on the logger as follows. Alternatively, you
can configure the file logger to write to an output file.

.. code-block:: python

   from parsl import *
   import logging

   # Emit log lines to the screen
   parsl.set_stream_logger()

   # Write log to file, specify level of detail for logs
   parsl.set_file_logger(FILENAME, level=logging.DEBUG)

.. note::
   Parsl's logging will not capture STDOUT/STDERR from the apps themselves.
   Follow instructions below for application logs.


How can I view outputs and errors from Apps?
^^^^^^^^^^^^^^^^^^^^^^^^^^^^^^^^^^^^^^^^^^^^

Parsl Apps include keyword arguments for capturing stderr and stdout in files.

.. code-block:: python

   @app('bash', dfk)
   def hello (msg, stdout=None):
       return 'echo {}'.format(msg)

   # When hello() runs the STDOUT will be written to 'hello.txt'
   hello('Hello world', stdout='hello.txt')

How can I make an App dependent on multiple inputs?
^^^^^^^^^^^^^^^^^^^^^^^^^^^^^^^^^^^^^^^^^^^^^^^^^^^

You can pass any number of futures in to a single App either as positional arguments
or as a list of futures via the special keyword `inputs=[]`.
The App will wait for all inputs to be satisfied before execution.


Can I pass any Python object between Apps?
^^^^^^^^^^^^^^^^^^^^^^^^^^^^^^^^^^^^^^^^^^

No. Unfortunately, only `picklable <https://docs.python.org/3/library/pickle.html#what-can-be-pickled-and-unpickled>`_ objects can be passed between Apps.
For objects that can't be pickled, it is recommended to use object specific methods
to write the object into a file and use files to communicate between Apps.

How do I specify where Apps should be run?
^^^^^^^^^^^^^^^^^^^^^^^^^^^^^^^^^^^^^^^^^^

Parsl's multi-executor support allows you to define the executor (including local threads)
on which an App should be executed. For example:

.. code-block:: python

     @app('python', dfk, executors=['SuperComputer1'])
     def BigSimulation(...):
         ...

     @app('python', dfk, executors=['GPUMachine'])
     def Visualize (...)
         ...

Workers do not connect back to Parsl
^^^^^^^^^^^^^^^^^^^^^^^^^^^^^^^^^^^^

If you are running via ssh to a remote system from your local machine, or from the
login node of a cluster/supercomputer, it is necessary to have a public IP to which
the workers can connect back. While our pilot job system, ipyparallel, 
can identify the IP address automatically on certain systems,
it is safer to specify the address explicitly.

To specify the address in the :class:`~parsl.config.Config` (note this is an example
using the :class:`libsubmit.providers.cobalt.cobalt.Cobalt`; any other provider could
be substituted below):

.. code-block:: python

    from libsubmit.providers.cobalt.cobalt import Cobalt
    from parsl.config import Config
    from parsl.executors.ipp import IPyParallelExecutor
    from parsl.executors.ipp_controller import Controller

    config = Config(
        executors=[
            IPyParallelExecutor(
                label='ALCF_theta_local',
                provider=Cobalt(),
                controller=Controller(public_ip='<AA.BB.CC.DD>')  # specify public ip here
            )
        ],
    )

.. _pyversion:

Remote execution fails with SystemError(unknown opcode)
^^^^^^^^^^^^^^^^^^^^^^^^^^^^^^^^^^^^^^^^^^^^^^^^^^^^^^^

When running with Ipyparallel workers, it is important to ensure that the Python version
on the client side matches that on the side of the workers. If there's a mismatch,
the apps sent to the workers will fail with the following error:
``ipyparallel.error.RemoteError: SystemError(unknown opcode)``

.. caution::
   It is **required** that both the parsl script and all workers are set to use python
   with the same Major.Minor version numbers. For example, use Python3.5.X on both local
   and worker side.

Parsl complains about missing packages
^^^^^^^^^^^^^^^^^^^^^^^^^^^^^^^^^^^^^^

If ``parsl`` is cloned from a github repository and added to the ``PYTHONPATH``, it is
possible to miss the installation of some dependent libraries. In this configuration,
``parsl`` will raise errors such as:

``ModuleNotFoundError: No module named 'ipyparallel'``

In this situation, please install the required packages. If you are on a machine with
sudo privileges you could install the packages for all users, or if you choose, install
to a virtual environment using packages such as virtualenv and conda.

For instance, with conda, follow this `cheatsheet <https://conda.io/docs/_downloads/conda-cheatsheet.pdf>`_ to create a virtual environment:

.. code-block:: bash

   # Activate an environmentconda install
   source active <my_env>

   # Install packages:
   conda install <ipyparallel, dill, boto3...>


zmq.error.ZMQError: Invalid argument
^^^^^^^^^^^^^^^^^^^^^^^^^^^^^^^^^^^^

If you are making the transition from Parsl v0.3.0 to v0.4.0
and you run into this error, please check your config structure.
In v0.3.0, ``config['controller']['publicIp'] = '*'`` was commonly
used to specify that the IP address should be autodetected.
This has changed in v0.4.0 and setting ``'publicIp' = '*'`` results
in an error with a traceback that looks like this:

.. code-block:: python

   File "/usr/local/lib/python3.5/dist-packages/ipyparallel/client/client.py", line 483, in __init__
   self._query_socket.connect(cfg['registration'])
   File "zmq/backend/cython/socket.pyx", line 528, in zmq.backend.cython.socket.Socket.connect (zmq/backend/cython/socket.c:5971)
   File "zmq/backend/cython/checkrc.pxd", line 25, in zmq.backend.cython.checkrc._check_rc (zmq/backend/cython/socket.c:10014)
   zmq.error.ZMQError: Invalid argument

In v0.4.0, the controller block defaults to detecting the IP address
automatically, and if that does not work for you, you can specify the
IP address explicitly like this: ``config['controller']['publicIp'] = 'IP.ADD.RES.S'``

How do I run code that uses Python2.X?
^^^^^^^^^^^^^^^^^^^^^^^^^^^^^^^^^^^^^^

Modules or code that require Python2.X cannot be run as python apps,
however they may be run via bash apps. The primary limitation with
python apps is that all the inputs and outputs including the function
would be mangled when being transmitted between python interpreters with
different version numbers (also see :ref:`pyversion`)

Here's an example of running a python2.7 code as a bash application:

.. code-block:: python

   @app('bash', dfk)
   def python_27_app (arg1, arg2 ...):
       return '''conda activate py2.7_env  # Use conda to ensure right env
       python2.7 my_python_app.py -arg {0} -d {1}
       '''.format(arg1, arg2)

Parsl hangs
^^^^^^^^^^^

There are a few common situations in which a Parsl script might hang:

1. Circular Dependency in code
   If an `app` takes a list as an `input` argument and the future returned
   is added to that list, it creates a circular dependency that cannot be resolved.
   This situation is described `here <https://github.com/Parsl/parsl/issues/59>`_ in more detail.

2. Workers requested are unable to contact the Parsl client due to one or
   more issues listed below:

   * Parsl client does not have a public IP (e.g. laptop on wifi).
     If your network does not provide public IPs, the simple solution is to
     ssh over to a machine that is public facing. Machines provisioned from
     cloud-vendors setup with public IPs are another option.

   * Parsl hasn't autodetected the public IP. See `Workers do not connect back to Parsl`_ for more details.

   * Firewall restrictions that block certain port ranges.
     If there is a certain port range that is **not** blocked, you may specify
     that via the :class:`~parsl.executors.ipp_controller.Controller` object:

     .. code-block:: python

<<<<<<< HEAD
        from libsubmit.providers.cobalt.cobalt import Cobalt
        from parsl.config import Config
        from parsl.executors.ipp import IPyParallelExecutor
        from parsl.executors.ipp_controller import Controller

        config = Config(
            executors=[
                IPyParallelExecutor(
                    label='ALCF_theta_local',
                    provider=Cobalt(),
                    controller=Controller(port_range='50000,55000')
                )
            ],
        )
=======
        # Assuming ports 50000 to 55000 are open
        config["controller"]["portRange"] = "50000,55000"

How can I start a Jupyter notebook over SSH?
^^^^^^^^^^^^^^^^^^^^^^^^^^^^^^^^^^^^^^^^^^^^
See instructions `here <https://techtalktone.wordpress.com/2017/03/28/running-jupyter-notebooks-on-a-remote-server-via-ssh/>`_.

How can I sync my conda environment and Jupyter environment?
^^^^^^^^^^^^^^^^^^^^^^^^^^^^^^^^^^^^^^^^^^^^^^^^^^^^^^^^^^^^

Run:: 

   conda install nb_conda

Now all available conda environments (for example, one created by following the instructions `here <quickstart.rst#installation-using-conda>`_) will automatically be added to the list of kernels.
>>>>>>> 6b7aa540
<|MERGE_RESOLUTION|>--- conflicted
+++ resolved
@@ -205,7 +205,6 @@
 
      .. code-block:: python
 
-<<<<<<< HEAD
         from libsubmit.providers.cobalt.cobalt import Cobalt
         from parsl.config import Config
         from parsl.executors.ipp import IPyParallelExecutor
@@ -220,9 +219,7 @@
                 )
             ],
         )
-=======
-        # Assuming ports 50000 to 55000 are open
-        config["controller"]["portRange"] = "50000,55000"
+
 
 How can I start a Jupyter notebook over SSH?
 ^^^^^^^^^^^^^^^^^^^^^^^^^^^^^^^^^^^^^^^^^^^^
@@ -235,5 +232,4 @@
 
    conda install nb_conda
 
-Now all available conda environments (for example, one created by following the instructions `here <quickstart.rst#installation-using-conda>`_) will automatically be added to the list of kernels.
->>>>>>> 6b7aa540
+Now all available conda environments (for example, one created by following the instructions `here <quickstart.rst#installation-using-conda>`_) will automatically be added to the list of kernels.