language: python
python:
  - "3.5"
  - "3.6"

env:
  global:
    - HYDRA_LAUNCHER=fork
    - OMPI_MCA_rmaps_base_oversubscribe=yes
    - MPI=mpich

before_install:
    - sudo apt-get update -q
    - python$PY -m pip install Cython
    - python$PY -m pip install numpy
    - bash parsl/executors/extreme_scale/install-mpi.sh $MPI
    - python$PY --version
    - python$PY -m cython --version
    - python$PY -c "import numpy;print(numpy.__version__)"
    - if [[ "$MPI" == "mpich"   ]]; then mpichversion; fi
    - if [[ "$MPI" == "openmpi" ]]; then ompi_info;    fi

# command to install dependencies
install:
    - pip install -r requirements.txt
    - pip install flake8
    - python setup.py install

# Os tests
os:
    - linux

# command to run tests
script:
    - export PARSL_TESTING="true"
    - pip install -r test-requirements.txt
    - flake8 parsl/
<<<<<<< HEAD
    - mypy typecheck-root.py
    - (for test in parsl/tests/test*/test*; do pytest $test --config local ; export X=$? ; echo X is $X ; if [[ "$X" != 0 ]] && [[ "$X" != 5 ]]; then exit 1; fi; done ) ;
=======

      # do this before any testing, but not in-between tests
    - rm -f .coverage

    - (for test in parsl/tests/test*/test*; do pytest $test --config local --cov=parsl --cov-append --cov-report= ; export X=$? ; echo X is $X ; if [[ "$X" != 0 ]] && [[ "$X" != 5 ]]; then exit 1; fi; done ) ;
>>>>>>> a2c6c347
      # allow exit code 5; this means pytest did not run a test in the
      # specified file

    - coverage report
      # prints report of coverage data stored in .coverage

    # - pytest parsl/tests --config parsl/tests/configs/local_threads.py
    # - pytest parsl/tests --config parsl/tests/configs/local_ipp.py<|MERGE_RESOLUTION|>--- conflicted
+++ resolved
@@ -35,16 +35,12 @@
     - export PARSL_TESTING="true"
     - pip install -r test-requirements.txt
     - flake8 parsl/
-<<<<<<< HEAD
     - mypy typecheck-root.py
-    - (for test in parsl/tests/test*/test*; do pytest $test --config local ; export X=$? ; echo X is $X ; if [[ "$X" != 0 ]] && [[ "$X" != 5 ]]; then exit 1; fi; done ) ;
-=======
 
       # do this before any testing, but not in-between tests
     - rm -f .coverage
 
     - (for test in parsl/tests/test*/test*; do pytest $test --config local --cov=parsl --cov-append --cov-report= ; export X=$? ; echo X is $X ; if [[ "$X" != 0 ]] && [[ "$X" != 5 ]]; then exit 1; fi; done ) ;
->>>>>>> a2c6c347
       # allow exit code 5; this means pytest did not run a test in the
       # specified file
 
